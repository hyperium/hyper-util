--- conflicted
+++ resolved
@@ -15,12 +15,5 @@
 
 #[cfg(feature = "client-legacy")]
 pub(crate) use lazy::{lazy, Started as Lazy};
-<<<<<<< HEAD
 #[cfg(feature = "client-legacy")]
-pub(crate) use sync::SyncWrapper;
-
-pub(crate) mod future;
-=======
-#[cfg(feature = "client")]
-pub(crate) use sync::SyncWrapper;
->>>>>>> fa1e241b
+pub(crate) use sync::SyncWrapper;