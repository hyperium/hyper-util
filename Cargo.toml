[package]
name = "hyper-util"
version = "0.0.0"
description = "hyper utilities"
readme = "README.md"
homepage = "https://hyper.rs"
documentation = "https://docs.rs/hyper-util"
repository = "https://github.com/hyperium/hyper-util"
license = "MIT"
authors = ["Sean McArthur <sean@seanmonstar.com>"]
keywords = ["http", "hyper", "hyperium"]
categories = ["network-programming", "web-programming::http-client", "web-programming::http-server"]
edition = "2018"

publish = false # no accidents while in dev

[dependencies]
<<<<<<< HEAD
hyper = "1.0.0-rc.3"
=======
hyper = "=1.0.0-rc.4"
>>>>>>> f898015f
futures-channel = "0.3"
futures-util = { version = "0.3", default-features = false }
http = "0.2"
http-body = "1.0.0-rc.2"
bytes = "1"

once_cell = "1.14"

pin-project-lite = "0.2.4"
socket2 = "0.4"
tracing = { version = "0.1", default-features = false, features = ["std"] }
tokio = { version = "1", features = ["net", "rt", "time"] }
tower-service = "0.3"
tower = { version = "0.4", features = ["make", "util"] }

[dev-dependencies]
hyper = { version = "1.0.0-rc.3", features = ["full"] }
bytes = "1"
http-body-util = "0.1.0-rc.3"
tokio = { version = "1", features = ["macros", "test-util"] }
tokio-test = "0.4"

[target.'cfg(any(target_os = "linux", target_os = "macos"))'.dev-dependencies]
pnet_datalink = "0.27.2"

[features]
default = []

# Shorthand to enable everything
full = ["client", "server", "http1", "http2", "tcp", "runtime"]

client = ["hyper/client"]
server = ["hyper/server"]

http1 = ["hyper/http1"]
http2 = ["hyper/http2"]

tcp = []
auto = ["hyper/server", "http1", "http2"]
runtime = []

# internal features used in CI
__internal_happy_eyeballs_tests = []

[[example]]
name = "client"
required-features = ["client", "http1", "tcp", "runtime"]<|MERGE_RESOLUTION|>--- conflicted
+++ resolved
@@ -15,11 +15,7 @@
 publish = false # no accidents while in dev
 
 [dependencies]
-<<<<<<< HEAD
-hyper = "1.0.0-rc.3"
-=======
 hyper = "=1.0.0-rc.4"
->>>>>>> f898015f
 futures-channel = "0.3"
 futures-util = { version = "0.3", default-features = false }
 http = "0.2"
